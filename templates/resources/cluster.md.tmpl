---
page_title: "{{.Name}} {{.Type}} - {{.RenderedProviderName}}"
description: |-
{{ .Description | plainmarkdown | trimspace | prefixlines "  " }}
---

# {{.Name}} ({{.Type}})

{{ .Description | trimspace }}


## Example Usage

To create a single region cluster by using common credentials for both YSQL and YCQL API

{{ tffile "examples/resources/ybm_cluster/single-region-common-credentials.tf" }}

To create a single region cluster by using distinct credentials for both YSQL and YCQL API

{{ tffile "examples/resources/ybm_cluster/single-region-distinct-credentials.tf" }}

To create a multi region cluster by using common credentials for both YSQL and YCQL API

{{ tffile "examples/resources/ybm_cluster/multi-region-common-credentials.tf" }}

<<<<<<< HEAD
To create a single region cluster in a dedicated VPC with public access

{{ tffile "examples/resources/ybm_cluster/single-region-public-access.tf" }}
=======
To create a multi-region cluster which supports upto 2 domain faults (RF 5)

{{ tffile "examples/resources/ybm_cluster/multi-region-rf5.tf" }}
>>>>>>> b441437c

To create a multi region cluster by using distinct credentials for both YSQL and YCQL API

{{ tffile "examples/resources/ybm_cluster/multi-region-distinct-credentials.tf" }}

To create an AWS Cluster with Customer Managed Keys

{{ tffile "examples/resources/ybm_cluster/single-region-aws-cmk.tf" }}

To create a GCP Cluster with Customer Managed Keys

{{ tffile "examples/resources/ybm_cluster/single-region-gcp-cmk.tf" }}

To create an Azure Cluster

{{ tffile "examples/resources/ybm_cluster/single-region-azure.tf" }}

To create an Azure Cluster , VPC and service endpoint all together

{{ tffile "examples/resources/ybm_cluster/single-region-azure-vpc-pse.tf" }}


{{ .SchemaMarkdown | trimspace }}<|MERGE_RESOLUTION|>--- conflicted
+++ resolved
@@ -23,15 +23,13 @@
 
 {{ tffile "examples/resources/ybm_cluster/multi-region-common-credentials.tf" }}
 
-<<<<<<< HEAD
 To create a single region cluster in a dedicated VPC with public access
 
 {{ tffile "examples/resources/ybm_cluster/single-region-public-access.tf" }}
-=======
-To create a multi-region cluster which supports upto 2 domain faults (RF 5)
+
+To create a multi-region cluster which supports up to 2 domain faults (RF 5)
 
 {{ tffile "examples/resources/ybm_cluster/multi-region-rf5.tf" }}
->>>>>>> b441437c
 
 To create a multi region cluster by using distinct credentials for both YSQL and YCQL API
 
